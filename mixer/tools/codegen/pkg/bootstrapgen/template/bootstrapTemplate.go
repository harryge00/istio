--- conflicted
+++ resolved
@@ -339,12 +339,9 @@
                 func(name string) (value interface{}, found bool) {
                     field := strings.TrimPrefix(name, fullOutName)
                     if len(field) != len(name) {
-<<<<<<< HEAD
-=======
                         if !out.WasSet(field) {
                            return nil, false
                         }
->>>>>>> 96bb6222
                         switch field {
                             {{range .OutputTemplateMessage.Fields}}
                             case "{{.ProtoName}}":
